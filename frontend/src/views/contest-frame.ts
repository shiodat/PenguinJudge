--- conflicted
+++ resolved
@@ -28,16 +28,10 @@
     const [tabName] = session.current_path.split('/').slice(2);
 
     const tabs = [
-<<<<<<< HEAD
       ['トップ', router.generate('contest-top', { id: c.id }), undefined],
       ['問題', router.generate('contest-tasks', { id: c.id }), 'tasks'],
-      ['提出結果', router.generate('contest-submissions-me', { id: c.id }), 'submissions'],
+      ['提出結果', router.generate('contest-submissions', { id: c.id }), 'submissions'],
       ['順位表', router.generate('contest-standings', { id: c.id }), 'standings'],
-=======
-      ['トップ', router.generate('contest-top', { id: c.id }), false],
-      ['問題', router.generate('contest-tasks', { id: c.id }), items.length > 0 && items[0] === 'tasks'],
-      ['提出結果', router.generate('contest-submissions', { id: c.id }), items.length > 0 && items[0] === 'submissions'],
->>>>>>> aedef917
     ];
     const tabs_html = tabs.map(([title, link, path]) => html`<a is="router-link" href="${link}" class="${tabName === path ? 'selected' : ''}">${title}</a>`);
 
