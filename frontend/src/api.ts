--- conflicted
+++ resolved
@@ -130,15 +130,11 @@
     return new Promise((resolve, reject) => {
       fetch(url, init).then(resp => {
         if (resp.ok) {
-<<<<<<< HEAD
-          resp.json().then(o => resolve([o, resp])).catch(_ => reject(undefined));
-=======
           if (resp.status === 204) {
-            resolve(undefined);
+            resolve([undefined, resp]);
           } else {
-            resp.json().then(resolve).catch(_ => reject(undefined));
+            resp.json().then(o => resolve([o, resp])).catch(_ => reject(undefined));
           }
->>>>>>> 664e7af8
         } else {
           resp.json().then(body => {
             reject({ status: resp.status, json: body });
