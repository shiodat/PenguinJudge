--- conflicted
+++ resolved
@@ -3,11 +3,8 @@
 import './views/header';
 import './views/home';
 import './views/login';
-<<<<<<< HEAD
+import './views/register';
 import './views/admin-environments';
-=======
-import './views/register';
->>>>>>> b9a78c2d
 import './views/contests';
 import './views/contest-new';
 import './views/contest-frame';
@@ -48,11 +45,8 @@
       ['contests/:id/submissions/:submission_id', 'contest-submission', html`<penguin-judge-contest-submission />`, this._wait_fetch_contest_info],
       ['contests/:id/standings', 'contest-standings', html`<penguin-judge-contest-standings />`, this._wait_fetch_contest_info],
       ['login', 'login', html`<x-login></x-login>`, null],
-<<<<<<< HEAD
+      ['register', 'register', html`<x-register></x-register>`, null],
       ['admin/environments', 'admin-environments', html`<x-admin-environments></x-admin-environments>`, null],
-=======
-      ['register', 'register', html`<x-register></x-register>`, null],
->>>>>>> b9a78c2d
       ['', 'home', html`<x-home></x-home>`, null],
     ];
     routes.forEach((v) => {
